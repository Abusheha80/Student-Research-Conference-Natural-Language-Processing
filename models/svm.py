import os
import numpy as np
<<<<<<< HEAD
import pandas as pd
import matplotlib.pyplot as plt
import seaborn as sns
from sklearn.model_selection import train_test_split, StratifiedKFold, cross_val_score
from sklearn.svm import SVC
=======
import os

from sklearn.model_selection import train_test_split, GridSearchCV, StratifiedKFold
>>>>>>> b39b8c89
from sklearn.feature_extraction.text import TfidfVectorizer
from sklearn.svm import SVC
from sklearn.metrics import (
    accuracy_score, precision_score, recall_score, f1_score, 
    confusion_matrix, roc_auc_score, roc_curve
)
<<<<<<< HEAD
from sklearn.preprocessing import label_binarize

# Load data
df = pd.read_csv('data/100kreviews.csv')

# Map stars to sentiment
def map_sentiment(star):
    if star in [1, 2]:
        return 0  # negative
    elif star == 3:
        return 1  # neutral
    else:
        return 2  # positive
=======
from sklearn.pipeline import Pipeline
import matplotlib.pyplot as plt
import seaborn as sns

def main():

    df = pd.read_csv("1mreviews.csv") 
    
    def map_stars_to_sentiment(star):
        if star in [1, 2]:
            return "negative"
        elif star == 3:
            return "neutral"
        else:
            return "positive"
>>>>>>> b39b8c89

    df['label'] = df['stars'].apply(map_stars_to_sentiment)

<<<<<<< HEAD
# TF-IDF vectorization
tfidf = TfidfVectorizer(stop_words='english', max_features=5000)
X = tfidf.fit_transform(df['text'])
y = df['label']
=======
    X = df['text'].astype(str)  
    y = df['label']
>>>>>>> b39b8c89

    X_train, X_test, y_train, y_test = train_test_split(
        X, y, 
        test_size=0.30, 
        stratify=y,      # keeps label distribution consistent
        random_state=42
    )

    # ================================
    # 5. Create a Pipeline for SVM
    # ================================
    # We will use TF-IDF + SVM in one pipeline,
    # and then use GridSearchCV for parameter tuning.

    pipeline = Pipeline([
        ("tfidf", TfidfVectorizer()),
        ("svm", SVC(probability=True))  # probability=True to get ROC–AUC
    ])

    # ==============================
    # 6. Define Hyperparameter Grid
    # ==============================
    # Adjust or expand if needed. The below tries different
    # C values and kernel types. 'balanced' class_weight can help
    # if there's an imbalance in negative/neutral/positive distribution.
    param_grid = {
        "tfidf__min_df": [1, 2],
        "tfidf__max_df": [0.9, 1.0],
        "svm__C": [0.1, 1, 10],
        "svm__kernel": ["linear", "rbf"],
        "svm__class_weight": [None, 'balanced']
    }

    # 5-fold cross-validation
    cv = StratifiedKFold(n_splits=5, shuffle=True, random_state=42)

    grid_search = GridSearchCV(
        pipeline,
        param_grid=param_grid,
        scoring="accuracy",  # or use "f1_weighted" if you want an F1-based search
        cv=cv,
        n_jobs=-1,          # use all processors for speed
        verbose=2
    )

    # ================================
    # 7. Fit Model with GridSearchCV
    # ================================
    grid_search.fit(X_train, y_train)

    # Best pipeline from cross-validation
    best_model = grid_search.best_estimator_

    print("Best CV params:", grid_search.best_params_)
    print("Best CV score:", grid_search.best_score_)

    # ================================
    # 8. Evaluate on Test Set
    # ================================
    y_pred = best_model.predict(X_test)

    accuracy  = accuracy_score(y_test, y_pred)
    precision = precision_score(y_test, y_pred, average="weighted", zero_division=0)
    recall    = recall_score(y_test, y_pred, average="weighted", zero_division=0)
    f1        = f1_score(y_test, y_pred, average="weighted", zero_division=0)

    # Confusion Matrix
    cm = confusion_matrix(y_test, y_pred, labels=["negative", "neutral", "positive"])

    # Because we have three classes, compute the AUC by treating the problem
    # with a One-vs-Rest approach (or micro/macro average).
    # We must binarize the labels for a multi-class AUC:
    from sklearn.preprocessing import label_binarize
    classes = ["negative", "neutral", "positive"]
    y_test_binarized = label_binarize(y_test, classes=classes)
    y_pred_prob      = best_model.predict_proba(X_test)  # shape: (n_samples, n_classes)

    # Macro-averaged AUC across the three classes
    auc = roc_auc_score(y_test_binarized, y_pred_prob, average='macro', multi_class='ovr')

    print(f"Test Accuracy:  {accuracy:.4f}")
    print(f"Precision:      {precision:.4f}")
    print(f"Recall:         {recall:.4f}")
    print(f"F1 Score:       {f1:.4f}")
    print(f"Macro AUC:      {auc:.4f}")
    print("Confusion Matrix:\n", cm)

    # ================================
    # 9. Save Metrics & Confusion Matrix
    # ================================
    output_folder = "output/matrix"
    os.makedirs(output_folder, exist_ok=True)

    # Save metrics to a text file
    metrics_file = os.path.join(output_folder, "svm_metrics.txt")
    with open(metrics_file, "w") as f:
        f.write(f"Best CV Params: {grid_search.best_params_}\n")
        f.write(f"Best CV Score:  {grid_search.best_score_:.4f}\n")
        f.write("=== Test Set ===\n")
        f.write(f"Accuracy:       {accuracy:.4f}\n")
        f.write(f"Precision:      {precision:.4f}\n")
        f.write(f"Recall:         {recall:.4f}\n")
        f.write(f"F1 Score:       {f:.4f}\n")
        f.write(f"Macro AUC:      {auc:.4f}\n")
        f.write(f"Confusion Matrix:\n{cm}\n")

    # Save confusion matrix as an image
    plt.figure(figsize=(6, 4))
    sns.heatmap(cm, annot=True, fmt="d", 
                xticklabels=classes, yticklabels=classes, cmap="Blues")
    plt.title("SVM Confusion Matrix")
    plt.ylabel("True Label")
    plt.xlabel("Predicted Label")
    cm_image_path = os.path.join(output_folder, "svm_confusion_matrix.png")
    plt.savefig(cm_image_path)
    plt.close()

    # ================================
    # 10. Plot ROC Curves (One-vs-Rest)
    # ================================
    # For multi-class: plot each class's ROC
    # This is optional but shows how to produce the curves.
    fpr = {}
    tpr = {}
    roc_display_labels = ["Negative", "Neutral", "Positive"]

    for i, label in enumerate(classes):
        fpr[label], tpr[label], _ = roc_curve(y_test_binarized[:, i], y_pred_prob[:, i])
    
    plt.figure(figsize=(6, 5))
    for label in classes:
        plt.plot(fpr[label], tpr[label], label=f'ROC of {label}')
    plt.plot([0, 1], [0, 1], 'r--')
    plt.title("SVM ROC Curves (One-vs-Rest)")
    plt.xlabel('False Positive Rate')
    plt.ylabel('True Positive Rate')
    plt.legend(loc='lower right')

    roc_image_path = os.path.join(output_folder, "svm_roc_curves.png")
    plt.savefig(roc_image_path)
    plt.close()

    print(f"All metrics and plots have been saved to: {output_folder}")

<<<<<<< HEAD
# Model and 5-fold CV
model = SVC(probability=True, random_state=42)
cv = StratifiedKFold(n_splits=5, shuffle=True, random_state=42)
cv_scores = cross_val_score(model, X_train, y_train, cv=cv, scoring='accuracy')

model.fit(X_train, y_train)
y_pred = model.predict(X_test)
y_prob = model.predict_proba(X_test)

# Metrics
acc = accuracy_score(y_test, y_pred)
prec = precision_score(y_test, y_pred, average='weighted')
rec = recall_score(y_test, y_pred, average='weighted')
f1 = f1_score(y_test, y_pred, average='weighted')
cm = confusion_matrix(y_test, y_pred)

# Binarize labels for AUC
y_bin = label_binarize(y_test, classes=[0,1,2])
auc = roc_auc_score(y_bin, y_prob, multi_class='ovr')

print(f"Accuracy:  {acc:.4f}")
print(f"Precision: {prec:.4f}")
print(f"Recall:    {rec:.4f}")
print(f"F1 Score:  {f1:.4f}")
print(f"AUC:       {auc:.4f}")
print(f"CV Mean Accuracy: {cv_scores.mean():.4f}")

# Confusion Matrix and ROC
outdir = 'output/matrix'
os.makedirs(outdir, exist_ok=True)

plt.figure()
sns.heatmap(cm, annot=True, fmt='d', cmap='Blues',
            xticklabels=['Neg','Neu','Pos'], yticklabels=['Neg','Neu','Pos'])
plt.xlabel('Predicted')
plt.ylabel('Actual')
plt.title('SVM Confusion Matrix')
plt.tight_layout()
plt.savefig(f'{outdir}/svm_confusion_matrix.png')
plt.close()

plt.figure()
for i in range(3):
    fpr, tpr, _ = roc_curve((y_test == i).astype(int), y_prob[:, i])
    plt.plot(fpr, tpr, label=f'Class {i}')
plt.title('SVM ROC Curve')
plt.xlabel('False Positive Rate')
plt.ylabel('True Positive Rate')
plt.legend()
plt.tight_layout()
plt.savefig(f'{outdir}/svm_roc_curve.png')
plt.close()

# Save metrics
df_metrics = pd.DataFrame({
    'Accuracy': [acc],
    'Precision': [prec],
    'Recall': [rec],
    'F1 Score': [f1],
    'AUC': [auc],
    'CV Mean Accuracy': [cv_scores.mean()]
})
df_metrics.to_csv(f'{outdir}/svm_metrics.csv', index=False)
=======
if __name__ == "__main__":
    main()
>>>>>>> b39b8c89
<|MERGE_RESOLUTION|>--- conflicted
+++ resolved
@@ -1,218 +1,52 @@
 import os
 import numpy as np
-<<<<<<< HEAD
 import pandas as pd
-import matplotlib.pyplot as plt
-import seaborn as sns
+import numpy as np
 from sklearn.model_selection import train_test_split, StratifiedKFold, cross_val_score
 from sklearn.svm import SVC
-=======
-import os
-
-from sklearn.model_selection import train_test_split, GridSearchCV, StratifiedKFold
->>>>>>> b39b8c89
 from sklearn.feature_extraction.text import TfidfVectorizer
 from sklearn.svm import SVC
 from sklearn.metrics import (
     accuracy_score, precision_score, recall_score, f1_score, 
     confusion_matrix, roc_auc_score, roc_curve
 )
-<<<<<<< HEAD
-from sklearn.preprocessing import label_binarize
+import matplotlib.pyplot as plt
+import seaborn as sns
+import os
 
 # Load data
-df = pd.read_csv('data/100kreviews.csv')
+df = pd.read_csv('data/1mreviews.csv')  # change path if needed
 
 # Map stars to sentiment
 def map_sentiment(star):
     if star in [1, 2]:
-        return 0  # negative
+        return 0
     elif star == 3:
-        return 1  # neutral
+        return 1
     else:
-        return 2  # positive
-=======
-from sklearn.pipeline import Pipeline
-import matplotlib.pyplot as plt
-import seaborn as sns
-
-def main():
-
-    df = pd.read_csv("1mreviews.csv") 
-    
-    def map_stars_to_sentiment(star):
-        if star in [1, 2]:
-            return "negative"
-        elif star == 3:
-            return "neutral"
-        else:
-            return "positive"
->>>>>>> b39b8c89
+        return 2
 
     df['label'] = df['stars'].apply(map_stars_to_sentiment)
 
-<<<<<<< HEAD
-# TF-IDF vectorization
+# Vectorize
 tfidf = TfidfVectorizer(stop_words='english', max_features=5000)
 X = tfidf.fit_transform(df['text'])
 y = df['label']
-=======
-    X = df['text'].astype(str)  
-    y = df['label']
->>>>>>> b39b8c89
 
-    X_train, X_test, y_train, y_test = train_test_split(
-        X, y, 
-        test_size=0.30, 
-        stratify=y,      # keeps label distribution consistent
-        random_state=42
-    )
+# Split
+X_train, X_test, y_train, y_test = train_test_split(
+    X, y, test_size=0.3, stratify=y, random_state=42
+)
 
-    # ================================
-    # 5. Create a Pipeline for SVM
-    # ================================
-    # We will use TF-IDF + SVM in one pipeline,
-    # and then use GridSearchCV for parameter tuning.
+# 5-fold CV
+svm = SVC(probability=True, random_state=42)
+cv = StratifiedKFold(n_splits=5, shuffle=True, random_state=42)
+cv_scores = cross_val_score(svm, X_train, y_train, cv=cv, scoring='accuracy')
 
-    pipeline = Pipeline([
-        ("tfidf", TfidfVectorizer()),
-        ("svm", SVC(probability=True))  # probability=True to get ROC–AUC
-    ])
-
-    # ==============================
-    # 6. Define Hyperparameter Grid
-    # ==============================
-    # Adjust or expand if needed. The below tries different
-    # C values and kernel types. 'balanced' class_weight can help
-    # if there's an imbalance in negative/neutral/positive distribution.
-    param_grid = {
-        "tfidf__min_df": [1, 2],
-        "tfidf__max_df": [0.9, 1.0],
-        "svm__C": [0.1, 1, 10],
-        "svm__kernel": ["linear", "rbf"],
-        "svm__class_weight": [None, 'balanced']
-    }
-
-    # 5-fold cross-validation
-    cv = StratifiedKFold(n_splits=5, shuffle=True, random_state=42)
-
-    grid_search = GridSearchCV(
-        pipeline,
-        param_grid=param_grid,
-        scoring="accuracy",  # or use "f1_weighted" if you want an F1-based search
-        cv=cv,
-        n_jobs=-1,          # use all processors for speed
-        verbose=2
-    )
-
-    # ================================
-    # 7. Fit Model with GridSearchCV
-    # ================================
-    grid_search.fit(X_train, y_train)
-
-    # Best pipeline from cross-validation
-    best_model = grid_search.best_estimator_
-
-    print("Best CV params:", grid_search.best_params_)
-    print("Best CV score:", grid_search.best_score_)
-
-    # ================================
-    # 8. Evaluate on Test Set
-    # ================================
-    y_pred = best_model.predict(X_test)
-
-    accuracy  = accuracy_score(y_test, y_pred)
-    precision = precision_score(y_test, y_pred, average="weighted", zero_division=0)
-    recall    = recall_score(y_test, y_pred, average="weighted", zero_division=0)
-    f1        = f1_score(y_test, y_pred, average="weighted", zero_division=0)
-
-    # Confusion Matrix
-    cm = confusion_matrix(y_test, y_pred, labels=["negative", "neutral", "positive"])
-
-    # Because we have three classes, compute the AUC by treating the problem
-    # with a One-vs-Rest approach (or micro/macro average).
-    # We must binarize the labels for a multi-class AUC:
-    from sklearn.preprocessing import label_binarize
-    classes = ["negative", "neutral", "positive"]
-    y_test_binarized = label_binarize(y_test, classes=classes)
-    y_pred_prob      = best_model.predict_proba(X_test)  # shape: (n_samples, n_classes)
-
-    # Macro-averaged AUC across the three classes
-    auc = roc_auc_score(y_test_binarized, y_pred_prob, average='macro', multi_class='ovr')
-
-    print(f"Test Accuracy:  {accuracy:.4f}")
-    print(f"Precision:      {precision:.4f}")
-    print(f"Recall:         {recall:.4f}")
-    print(f"F1 Score:       {f1:.4f}")
-    print(f"Macro AUC:      {auc:.4f}")
-    print("Confusion Matrix:\n", cm)
-
-    # ================================
-    # 9. Save Metrics & Confusion Matrix
-    # ================================
-    output_folder = "output/matrix"
-    os.makedirs(output_folder, exist_ok=True)
-
-    # Save metrics to a text file
-    metrics_file = os.path.join(output_folder, "svm_metrics.txt")
-    with open(metrics_file, "w") as f:
-        f.write(f"Best CV Params: {grid_search.best_params_}\n")
-        f.write(f"Best CV Score:  {grid_search.best_score_:.4f}\n")
-        f.write("=== Test Set ===\n")
-        f.write(f"Accuracy:       {accuracy:.4f}\n")
-        f.write(f"Precision:      {precision:.4f}\n")
-        f.write(f"Recall:         {recall:.4f}\n")
-        f.write(f"F1 Score:       {f:.4f}\n")
-        f.write(f"Macro AUC:      {auc:.4f}\n")
-        f.write(f"Confusion Matrix:\n{cm}\n")
-
-    # Save confusion matrix as an image
-    plt.figure(figsize=(6, 4))
-    sns.heatmap(cm, annot=True, fmt="d", 
-                xticklabels=classes, yticklabels=classes, cmap="Blues")
-    plt.title("SVM Confusion Matrix")
-    plt.ylabel("True Label")
-    plt.xlabel("Predicted Label")
-    cm_image_path = os.path.join(output_folder, "svm_confusion_matrix.png")
-    plt.savefig(cm_image_path)
-    plt.close()
-
-    # ================================
-    # 10. Plot ROC Curves (One-vs-Rest)
-    # ================================
-    # For multi-class: plot each class's ROC
-    # This is optional but shows how to produce the curves.
-    fpr = {}
-    tpr = {}
-    roc_display_labels = ["Negative", "Neutral", "Positive"]
-
-    for i, label in enumerate(classes):
-        fpr[label], tpr[label], _ = roc_curve(y_test_binarized[:, i], y_pred_prob[:, i])
-    
-    plt.figure(figsize=(6, 5))
-    for label in classes:
-        plt.plot(fpr[label], tpr[label], label=f'ROC of {label}')
-    plt.plot([0, 1], [0, 1], 'r--')
-    plt.title("SVM ROC Curves (One-vs-Rest)")
-    plt.xlabel('False Positive Rate')
-    plt.ylabel('True Positive Rate')
-    plt.legend(loc='lower right')
-
-    roc_image_path = os.path.join(output_folder, "svm_roc_curves.png")
-    plt.savefig(roc_image_path)
-    plt.close()
-
-    print(f"All metrics and plots have been saved to: {output_folder}")
-
-<<<<<<< HEAD
-# Model and 5-fold CV
-model = SVC(probability=True, random_state=42)
-cv = StratifiedKFold(n_splits=5, shuffle=True, random_state=42)
-cv_scores = cross_val_score(model, X_train, y_train, cv=cv, scoring='accuracy')
-
-model.fit(X_train, y_train)
-y_pred = model.predict(X_test)
-y_prob = model.predict_proba(X_test)
+# Train
+svm.fit(X_train, y_train)
+y_pred = svm.predict(X_test)
+y_prob = svm.predict_proba(X_test)
 
 # Metrics
 acc = accuracy_score(y_test, y_pred)
@@ -221,54 +55,55 @@
 f1 = f1_score(y_test, y_pred, average='weighted')
 cm = confusion_matrix(y_test, y_pred)
 
-# Binarize labels for AUC
-y_bin = label_binarize(y_test, classes=[0,1,2])
-auc = roc_auc_score(y_bin, y_prob, multi_class='ovr')
+# AUC
+# For multi-class, use one-vs-rest
+from sklearn.preprocessing import label_binarize
+y_binarized = label_binarize(y_test, classes=[0,1,2])
+auc = roc_auc_score(y_binarized, y_prob, multi_class='ovr')
 
+# Output folder
+output_dir = 'output/matrix'
+os.makedirs(output_dir, exist_ok=True)
+
+# Confusion matrix plot
+plt.figure(figsize=(5,4))
+sns.heatmap(cm, annot=True, fmt='d', cmap='Blues', 
+            xticklabels=['Neg','Neu','Pos'], yticklabels=['Neg','Neu','Pos'])
+plt.xlabel('Predicted')
+plt.ylabel('Actual')
+plt.title('SVM Confusion Matrix')
+plt.tight_layout()
+plt.savefig(f'{output_dir}/svm_confusion_matrix.png')
+plt.close()
+
+# ROC plot
+plt.figure()
+for i in range(3):
+    fpr, tpr, _ = roc_curve((y_test==i).astype(int), y_prob[:, i])
+    plt.plot(fpr, tpr, label=f'Class {i}')
+plt.xlabel('False Positive Rate')
+plt.ylabel('True Positive Rate')
+plt.title('SVM ROC Curve')
+plt.legend()
+plt.tight_layout()
+plt.savefig(f'{output_dir}/svm_roc_curve.png')
+plt.close()
+
+# Print
 print(f"Accuracy:  {acc:.4f}")
 print(f"Precision: {prec:.4f}")
 print(f"Recall:    {rec:.4f}")
 print(f"F1 Score:  {f1:.4f}")
 print(f"AUC:       {auc:.4f}")
-print(f"CV Mean Accuracy: {cv_scores.mean():.4f}")
-
-# Confusion Matrix and ROC
-outdir = 'output/matrix'
-os.makedirs(outdir, exist_ok=True)
-
-plt.figure()
-sns.heatmap(cm, annot=True, fmt='d', cmap='Blues',
-            xticklabels=['Neg','Neu','Pos'], yticklabels=['Neg','Neu','Pos'])
-plt.xlabel('Predicted')
-plt.ylabel('Actual')
-plt.title('SVM Confusion Matrix')
-plt.tight_layout()
-plt.savefig(f'{outdir}/svm_confusion_matrix.png')
-plt.close()
-
-plt.figure()
-for i in range(3):
-    fpr, tpr, _ = roc_curve((y_test == i).astype(int), y_prob[:, i])
-    plt.plot(fpr, tpr, label=f'Class {i}')
-plt.title('SVM ROC Curve')
-plt.xlabel('False Positive Rate')
-plt.ylabel('True Positive Rate')
-plt.legend()
-plt.tight_layout()
-plt.savefig(f'{outdir}/svm_roc_curve.png')
-plt.close()
+print(f"CV Mean Accuracy: {np.mean(cv_scores):.4f}")
 
 # Save metrics
-df_metrics = pd.DataFrame({
+metrics_df = pd.DataFrame({
     'Accuracy': [acc],
     'Precision': [prec],
     'Recall': [rec],
     'F1 Score': [f1],
     'AUC': [auc],
-    'CV Mean Accuracy': [cv_scores.mean()]
+    'CV Mean Accuracy': [np.mean(cv_scores)]
 })
-df_metrics.to_csv(f'{outdir}/svm_metrics.csv', index=False)
-=======
-if __name__ == "__main__":
-    main()
->>>>>>> b39b8c89
+metrics_df.to_csv(f'{output_dir}/svm_metrics.csv', index=False)